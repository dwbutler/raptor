/* -*- Mode: c; c-basic-offset: 2 -*-
 *
 * turtle_parser.y - Raptor Turtle / TRIG / N3 parsers - over tokens from turtle grammar lexer
 *
 * Copyright (C) 2003-2010, David Beckett http://www.dajobe.org/
 * Copyright (C) 2003-2005, University of Bristol, UK http://www.bristol.ac.uk/
 * 
 * This package is Free Software and part of Redland http://librdf.org/
 * 
 * It is licensed under the following three licenses as alternatives:
 *   1. GNU Lesser General Public License (LGPL) V2.1 or any newer version
 *   2. GNU General Public License (GPL) V2 or any newer version
 *   3. Apache License, V2.0 or any newer version
 * 
 * You may not use this file except in compliance with at least one of
 * the above three licenses.
 * 
 * See LICENSE.html or LICENSE.txt at the top of this package for the
 * complete terms and further detail along with the license texts for
 * the licenses in COPYING.LIB, COPYING and LICENSE-2.0.txt respectively.
 * 
 * 
 * Turtle is defined in http://www.dajobe.org/2004/01/turtle/
 *
 * Made from a subset of the terms in
 *   http://www.w3.org/DesignIssues/Notation3.html
 *
 * TRIG is defined in http://www.wiwiss.fu-berlin.de/suhl/bizer/TriG/Spec/
 */

%{
#ifdef HAVE_CONFIG_H
#include <raptor_config.h>
#endif

#ifdef WIN32
#include <win32_raptor_config.h>
#endif

#include <stdio.h>
#include <string.h>
#include <ctype.h>
#include <stdarg.h>
#ifdef HAVE_ERRNO_H
#include <errno.h>
#endif
#ifdef HAVE_STDLIB_H
#include <stdlib.h>
#endif

#include "raptor2.h"
#include "raptor_internal.h"

#include <turtle_parser.h>

#define YY_DECL int turtle_lexer_lex (YYSTYPE *turtle_parser_lval, yyscan_t yyscanner)
#define YY_NO_UNISTD_H 1
#include <turtle_lexer.h>

#include <turtle_common.h>


/* Make verbose error messages for syntax errors */
#ifdef RAPTOR_DEBUG
#define YYERROR_VERBOSE 1
#endif

#ifdef RAPTOR_DEBUG
const char * turtle_token_print(raptor_world* world, int token, YYSTYPE *lval);
#endif



/* Slow down the grammar operation and watch it work */
#if RAPTOR_DEBUG > 2
#define YYDEBUG 1
#endif

/* the lexer does not seem to track this */
#undef RAPTOR_TURTLE_USE_ERROR_COLUMNS

#define TURTLE_PUSH_PARSE 1

/* Prototypes */ 
int turtle_parser_error(void* rdf_parser, const char *msg);

/* Missing turtle_lexer.c/h prototypes */
int turtle_lexer_get_column(yyscan_t yyscanner);
/* Not used here */
/* void turtle_lexer_set_column(int  column_no , yyscan_t yyscanner);*/


/* What the lexer wants */
extern int turtle_lexer_lex (YYSTYPE *turtle_parser_lval, yyscan_t scanner);

/* Prototypes for local functions */
static void raptor_turtle_generate_statement(raptor_parser *parser, raptor_statement *triple);

%}


/* directives */


/* Pure parser - want a reentrant parser  */
%define api.pure

/* Push or pull parser? */
%define api.push_pull "push"

 /* Extra lexer parameter to turtle_lexer_lex */
%lex-param { ((raptor_turtle_parser*)(((raptor_parser*)rdf_parser)->contxt))->scanner }

/* Pure parser argument */
%parse-param { raptor_parser* rdf_parser }

/* Interface between lexer and parser */
%union {
  unsigned char *string;
  raptor_term *identifier;
  raptor_sequence *sequence;
  raptor_uri *uri;
  int integer; /* 0+ for a xsd:integer datatyped RDF literal */
}

%expect 2


/* others */

%token A "a"
%token AT "@"
%token HAT "^"
%token DOT "."
%token COMMA ","
%token SEMICOLON ";"
%token LEFT_SQUARE "["
%token RIGHT_SQUARE "]"
%token LEFT_ROUND "("
%token RIGHT_ROUND ")"
%token LEFT_CURLY "{"
%token RIGHT_CURLY "}"
%token TRUE_TOKEN "true"
%token FALSE_TOKEN "false"
%token PREFIX "@prefix"
%token BASE "@base"

/* literals */
%token <string> STRING_LITERAL "string literal"
%token <uri> URI_LITERAL "URI literal"
%token <uri> GRAPH_NAME_LEFT_CURLY "Graph URI literal {"
%token <string> BLANK_LITERAL "blank node"
%token <uri> QNAME_LITERAL "QName"
%token <string> IDENTIFIER "identifier"
%token <string> INTEGER_LITERAL "integer literal"
%token <string> FLOATING_LITERAL "floating point literal"
%token <string> DECIMAL_LITERAL "decimal literal"

/* syntax error */
%token ERROR_TOKEN

%type <identifier> subject predicate object verb literal resource blank collection
%type <sequence> objectList itemList propertyList propertyListOpt

/* tidy up tokens after errors */

%destructor {
  if($$)
    RAPTOR_FREE(cstring, $$);
} STRING_LITERAL BLANK_LITERAL INTEGER_LITERAL FLOATING_LITERAL DECIMAL_LITERAL IDENTIFIER

%destructor {
  if($$)
    raptor_free_uri($$);
} URI_LITERAL QNAME_LITERAL

%destructor {
  if($$)
    raptor_free_term($$);
} subject predicate object verb literal resource blank collection

%destructor {
  if($$)
    raptor_free_sequence($$);
} objectList itemList propertyList propertyListOpt

%%

Document : statementList
;;


graph: GRAPH_NAME_LEFT_CURLY
  {
    /* action in mid-rule so this is run BEFORE the triples in graphBody */
    raptor_parser* parser = (raptor_parser *)rdf_parser;
    raptor_turtle_parser* turtle_parser;

    turtle_parser = (raptor_turtle_parser*)parser->context;
    if(!turtle_parser->trig)
      turtle_parser_error(rdf_parser, "{ ... } is not allowed in Turtle");
    else {
      if(turtle_parser->graph_name)
        raptor_free_term(turtle_parser->graph_name);
<<<<<<< HEAD
      turtle_parser->graph_name = $1; /* becomes owner of $1 */
      $1 = NULL;
=======
      turtle_parser->graph_name = raptor_new_term_from_uri(((raptor_parser*)rdf_parser)->world, $1);
      raptor_free_uri($1);
>>>>>>> b95c139b
      raptor_parser_start_graph(parser, turtle_parser->graph_name->value.uri, 1);
    }
  }
  graphBody RIGHT_CURLY
{
  raptor_parser* parser = (raptor_parser *)rdf_parser;
  raptor_turtle_parser* turtle_parser;

  turtle_parser = (raptor_turtle_parser*)parser->context;

  if(turtle_parser->trig) {
    raptor_parser_end_graph(parser, turtle_parser->graph_name->value.uri, 1);
    raptor_free_term(turtle_parser->graph_name);
    turtle_parser->graph_name = NULL;
    parser->emitted_default_graph = 0;
  }
}
|
LEFT_CURLY
  {
    /* action in mid-rule so this is run BEFORE the triples in graphBody */
    raptor_parser* parser = (raptor_parser *)rdf_parser;
    raptor_turtle_parser* turtle_parser;

    turtle_parser = (raptor_turtle_parser*)parser->context;
    if(!turtle_parser->trig)
      turtle_parser_error(rdf_parser, "{ ... } is not allowed in Turtle");
    else {
      raptor_parser_start_graph(parser, NULL, 1);
      parser->emitted_default_graph++;
    }
  }
  graphBody RIGHT_CURLY
{
  raptor_parser* parser = (raptor_parser *)rdf_parser;
  raptor_turtle_parser* turtle_parser;

  turtle_parser = (raptor_turtle_parser*)parser->context;
  if(turtle_parser->trig) {
    raptor_parser_end_graph(parser, NULL, 1);
    parser->emitted_default_graph = 0;
  }
}
;


graphBody: triplesList
|
/* empty */
;

triplesList: dotTriplesList
| dotTriplesList DOT
;

dotTriplesList: triples
| dotTriplesList DOT triples
;

statementList: statementList statement
| statementList statement DOT
| /* empty */
;

statement: directive
| graph
| triples
;

triples: subject propertyList
{
  int i;

#if RAPTOR_DEBUG > 1  
  printf("statement 2\n subject=");
  if($1)
    raptor_term_print_as_ntriples($1, stdout);
  else
    fputs("NULL", stdout);
  if($2) {
    printf("\n propertyList (reverse order to syntax)=");
    raptor_sequence_print($2, stdout);
    printf("\n");
  } else     
    printf("\n and empty propertyList\n");
#endif

  if($1 && $2) {
    /* have subject and non-empty property list, handle it  */
    for(i = 0; i < raptor_sequence_size($2); i++) {
      raptor_statement* t2 = (raptor_statement*)raptor_sequence_get_at($2, i);
      t2->subject = raptor_term_copy($1);
    }
#if RAPTOR_DEBUG > 1  
    printf(" after substitution propertyList=");
    raptor_sequence_print($2, stdout);
    printf("\n\n");
#endif
    for(i = 0; i < raptor_sequence_size($2); i++) {
      raptor_statement* t2 = (raptor_statement*)raptor_sequence_get_at($2, i);
      raptor_turtle_generate_statement((raptor_parser*)rdf_parser, t2);
    }
  }

  if($2)
    raptor_free_sequence($2);

  if($1)
    raptor_free_term($1);
}
| error DOT
;


objectList: objectList COMMA object
{
  raptor_statement *triple;

#if RAPTOR_DEBUG > 1  
  printf("objectList 1\n");
  if($3) {
    printf(" object=\n");
    raptor_term_print_as_ntriples($3, stdout);
    printf("\n");
  } else  
    printf(" and empty object\n");
  if($1) {
    printf(" objectList=");
    raptor_sequence_print($1, stdout);
    printf("\n");
  } else
    printf(" and empty objectList\n");
#endif

  if(!$3)
    $$ = NULL;
  else {
    triple = raptor_new_statement_from_nodes(((raptor_parser*)rdf_parser)->world, NULL, NULL, $3, NULL);
    if(!triple) {
      raptor_free_sequence($1);
      YYERROR;
    }
    if(raptor_sequence_push($1, triple)) {
      raptor_free_sequence($1);
      YYERROR;
    }
    $$ = $1;
#if RAPTOR_DEBUG > 1  
    printf(" objectList is now ");
    raptor_sequence_print($$, stdout);
    printf("\n\n");
#endif
  }
}
| object
{
  raptor_statement *triple;

#if RAPTOR_DEBUG > 1  
  printf("objectList 2\n");
  if($1) {
    printf(" object=\n");
    raptor_term_print_as_ntriples($1, stdout);
    printf("\n");
  } else  
    printf(" and empty object\n");
#endif

  if(!$1)
    $$ = NULL;
  else {
    triple = raptor_new_statement_from_nodes(((raptor_parser*)rdf_parser)->world, NULL, NULL, $1, NULL);
    if(!triple)
      YYERROR;
#ifdef RAPTOR_DEBUG
    $$ = raptor_new_sequence((raptor_data_free_handler)raptor_free_statement,
                             (raptor_data_print_handler)raptor_statement_print);
#else
    $$ = raptor_new_sequence((raptor_data_free_handler)raptor_free_statement, NULL);
#endif
    if(!$$) {
      raptor_free_statement(triple);
      YYERROR;
    }
    if(raptor_sequence_push($$, triple)) {
      raptor_free_sequence($$);
      $$ = NULL;
      YYERROR;
    }
#if RAPTOR_DEBUG > 1  
    printf(" objectList is now ");
    raptor_sequence_print($$, stdout);
    printf("\n\n");
#endif
  }
}
;

itemList: itemList object
{
  raptor_statement *triple;

#if RAPTOR_DEBUG > 1  
  printf("objectList 1\n");
  if($2) {
    printf(" object=\n");
    raptor_term_print_as_ntriples($2, stdout);
    printf("\n");
  } else  
    printf(" and empty object\n");
  if($1) {
    printf(" objectList=");
    raptor_sequence_print($1, stdout);
    printf("\n");
  } else
    printf(" and empty objectList\n");
#endif

  if(!$2)
    $$ = NULL;
  else {
    triple = raptor_new_statement_from_nodes(((raptor_parser*)rdf_parser)->world, NULL, NULL, $2, NULL);
    if(!triple) {
      raptor_free_sequence($1);
      YYERROR;
    }
    if(raptor_sequence_push($1, triple)) {
      raptor_free_sequence($1);
      YYERROR;
    }
    $$ = $1;
#if RAPTOR_DEBUG > 1  
    printf(" objectList is now ");
    raptor_sequence_print($$, stdout);
    printf("\n\n");
#endif
  }
}
| object
{
  raptor_statement *triple;

#if RAPTOR_DEBUG > 1  
  printf("objectList 2\n");
  if($1) {
    printf(" object=\n");
    raptor_term_print_as_ntriples($1, stdout);
    printf("\n");
  } else  
    printf(" and empty object\n");
#endif

  if(!$1)
    $$ = NULL;
  else {
    triple = raptor_new_statement_from_nodes(((raptor_parser*)rdf_parser)->world, NULL, NULL, $1, NULL);
    if(!triple)
      YYERROR;
#ifdef RAPTOR_DEBUG
    $$ = raptor_new_sequence((raptor_data_free_handler)raptor_free_statement,
                             (raptor_data_print_handler)raptor_statement_print);
#else
    $$ = raptor_new_sequence((raptor_data_free_handler)raptor_free_statement, NULL);
#endif
    if(!$$) {
      raptor_free_statement(triple);
      YYERROR;
    }
    if(raptor_sequence_push($$, triple)) {
      raptor_free_sequence($$);
      $$ = NULL;
      YYERROR;
    }
#if RAPTOR_DEBUG > 1  
    printf(" objectList is now ");
    raptor_sequence_print($$, stdout);
    printf("\n\n");
#endif
  }
}
;

verb: predicate
{
#if RAPTOR_DEBUG > 1  
  printf("verb predicate=");
  raptor_term_print_as_ntriples($1, stdout);
  printf("\n");
#endif

  $$ = $1;
}
| A
{
#if RAPTOR_DEBUG > 1  
  printf("verb predicate = rdf:type (a)\n");
#endif

  $$ = raptor_term_copy(RAPTOR_RDF_type_term(((raptor_parser*)rdf_parser)->world));
  if(!$$)
    YYERROR;
}
;


propertyList: propertyList SEMICOLON verb objectList
{
  int i;
  
#if RAPTOR_DEBUG > 1  
  printf("propertyList 1\n verb=");
  raptor_term_print_as_ntriples($3, stdout);
  printf("\n objectList=");
  raptor_sequence_print($4, stdout);
  printf("\n propertyList=");
  raptor_sequence_print($1, stdout);
  printf("\n\n");
#endif
  
  if($4 == NULL) {
#if RAPTOR_DEBUG > 1  
    printf(" empty objectList not processed\n");
#endif
  } else if($3 && $4) {
    /* non-empty property list, handle it  */
    for(i = 0; i < raptor_sequence_size($4); i++) {
      raptor_statement* t2 = (raptor_statement*)raptor_sequence_get_at($4, i);
      t2->predicate = raptor_term_copy($3);
    }
  
#if RAPTOR_DEBUG > 1  
    printf(" after substitution objectList=");
    raptor_sequence_print($4, stdout);
    printf("\n");
#endif
  }

  if($1 == NULL) {
#if RAPTOR_DEBUG > 1  
    printf(" empty propertyList not copied\n\n");
#endif
  } else if($3 && $4 && $1) {
    while(raptor_sequence_size($4)) {
      raptor_statement* t2 = (raptor_statement*)raptor_sequence_unshift($4);
      if(raptor_sequence_push($1, t2)) {
        raptor_free_sequence($1);
        raptor_free_term($3);
        raptor_free_sequence($4);
        YYERROR;
      }
    }

#if RAPTOR_DEBUG > 1  
    printf(" after appending objectList (reverse order)=");
    raptor_sequence_print($1, stdout);
    printf("\n\n");
#endif

    raptor_free_sequence($4);
  }

  if($3)
    raptor_free_term($3);

  $$ = $1;
}
| verb objectList
{
  int i;
#if RAPTOR_DEBUG > 1  
  printf("propertyList 2\n verb=");
  raptor_term_print_as_ntriples($1, stdout);
  if($2) {
    printf("\n objectList=");
    raptor_sequence_print($2, stdout);
    printf("\n");
  } else
    printf("\n and empty objectList\n");
#endif

  if($1 && $2) {
    for(i = 0; i < raptor_sequence_size($2); i++) {
      raptor_statement* t2 = (raptor_statement*)raptor_sequence_get_at($2, i);
      t2->predicate = raptor_term_copy($1);
    }

#if RAPTOR_DEBUG > 1  
    printf(" after substitution objectList=");
    raptor_sequence_print($2, stdout);
    printf("\n\n");
#endif
  }

  if($1)
    raptor_free_term($1);

  $$ = $2;
}
| propertyList SEMICOLON
{
  $$ = $1;
#if RAPTOR_DEBUG > 1  
  printf("propertyList 5\n trailing semicolon returning existing list ");
  raptor_sequence_print($$, stdout);
  printf("\n\n");
#endif
}
;

directive : prefix | base
;

prefix: PREFIX IDENTIFIER URI_LITERAL DOT
{
  unsigned char *prefix = $2;
  raptor_turtle_parser* turtle_parser = (raptor_turtle_parser*)(((raptor_parser*)rdf_parser)->context);
  raptor_namespace *ns;

#if RAPTOR_DEBUG > 1  
  printf("directive @prefix %s %s\n",($2 ? (char*)$2 : "(default)"), raptor_uri_as_string($3));
#endif

  if(prefix) {
    size_t len = strlen((const char*)prefix);
    if(prefix[len-1] == ':') {
      if(len == 1)
         /* declaring default namespace prefix @prefix : ... */
        prefix = NULL;
      else
        prefix[len-1]='\0';
    }
  }

  ns = raptor_new_namespace_from_uri(&turtle_parser->namespaces, prefix, $3, 0);
  if(ns) {
    raptor_namespaces_start_namespace(&turtle_parser->namespaces, ns);
    raptor_parser_start_namespace((raptor_parser*)rdf_parser, ns);
  }

  if($2)
    RAPTOR_FREE(cstring, $2);
  raptor_free_uri($3);

  if(!ns)
    YYERROR;
}
;


base: BASE URI_LITERAL DOT
{
  raptor_uri *uri=$2;
  /*raptor_turtle_parser* turtle_parser = (raptor_turtle_parser*)(((raptor_parser*)rdf_parser)->context);*/
  raptor_parser* parser = (raptor_parser*)rdf_parser;
  if(parser->base_uri)
    raptor_free_uri(parser->base_uri);
  parser->base_uri = uri;
}
;

subject: resource
{
  $$ = $1;
}
| blank
{
  $$ = $1;
}
;


predicate: resource
{
  $$ = $1;
}
;


object: resource
{
  $$ = $1;
}
| blank
{
  $$ = $1;
}
| literal
{
#if RAPTOR_DEBUG > 1  
  printf("object literal=");
  raptor_term_print_as_ntriples($1, stdout);
  printf("\n");
#endif

  $$ = $1;
}
;


literal: STRING_LITERAL AT IDENTIFIER
{
#if RAPTOR_DEBUG > 1  
  printf("literal + language string=\"%s\"\n", $1);
#endif

  $$ = raptor_new_term_from_literal(((raptor_parser*)rdf_parser)->world,
                                    $1, NULL, $3);
  RAPTOR_FREE(cstring, $1);
  RAPTOR_FREE(cstring, $3);
  if(!$$)
    YYERROR;
}
| STRING_LITERAL AT IDENTIFIER HAT URI_LITERAL
{
#if RAPTOR_DEBUG > 1  
  printf("literal + language=\"%s\" datatype string=\"%s\" uri=\"%s\"\n", $1, $3, raptor_uri_as_string($5));
#endif

  if($5) {
    if($3) {
      raptor_parser_warning((raptor_parser*)rdf_parser, 
                            "Ignoring language used with datatyped literal");
      RAPTOR_FREE(cstring, $3);
      $3 = NULL;
    }
  
    $$ = raptor_new_term_from_literal(((raptor_parser*)rdf_parser)->world,
                                      $1, $5, NULL);
    RAPTOR_FREE(cstring, $1);
    raptor_free_uri($5);
    if(!$$)
      YYERROR;
  } else
    $$ = NULL;
    
}
| STRING_LITERAL AT IDENTIFIER HAT QNAME_LITERAL
{
#if RAPTOR_DEBUG > 1  
  printf("literal + language=\"%s\" datatype string=\"%s\" qname URI=<%s>\n", $1, $3, raptor_uri_as_string($5));
#endif

  if($5) {
    if($3) {
      raptor_parser_warning((raptor_parser*)rdf_parser, 
                            "Ignoring language used with datatyped literal");
      RAPTOR_FREE(cstring, $3);
      $3 = NULL;
    }
  
    $$ = raptor_new_term_from_literal(((raptor_parser*)rdf_parser)->world,
                                      $1, $5, NULL);
    RAPTOR_FREE(cstring, $1);
    raptor_free_uri($5);
    if(!$$)
      YYERROR;
  } else
    $$ = NULL;

}
| STRING_LITERAL HAT URI_LITERAL
{
#if RAPTOR_DEBUG > 1  
  printf("literal + datatype string=\"%s\" uri=\"%s\"\n", $1, raptor_uri_as_string($3));
#endif

  if($3) {
    $$ = raptor_new_term_from_literal(((raptor_parser*)rdf_parser)->world,
                                      $1, $3, NULL);
    RAPTOR_FREE(cstring, $1);
    raptor_free_uri($3);
    if(!$$)
      YYERROR;
  } else
    $$ = NULL;
    
}
| STRING_LITERAL HAT QNAME_LITERAL
{
#if RAPTOR_DEBUG > 1  
  printf("literal + datatype string=\"%s\" qname URI=<%s>\n", $1, raptor_uri_as_string($3));
#endif

  if($3) {
    $$ = raptor_new_term_from_literal(((raptor_parser*)rdf_parser)->world,
                                      $1, $3, NULL);
    RAPTOR_FREE(cstring, $1);
    raptor_free_uri($3);
    if(!$$)
      YYERROR;
  } else
    $$ = NULL;
}
| STRING_LITERAL
{
#if RAPTOR_DEBUG > 1  
  printf("literal string=\"%s\"\n", $1);
#endif

  $$ = raptor_new_term_from_literal(((raptor_parser*)rdf_parser)->world,
                                    $1, NULL, NULL);
  RAPTOR_FREE(cstring, $1);
  if(!$$)
    YYERROR;
}
| INTEGER_LITERAL
{
  raptor_uri *uri;
#if RAPTOR_DEBUG > 1  
  printf("resource integer=%s\n", $1);
#endif
  uri = raptor_new_uri(((raptor_parser*)rdf_parser)->world, (const unsigned char*)"http://www.w3.org/2001/XMLSchema#integer");
  if(!uri) {
    RAPTOR_FREE(cstring, $1);
    YYERROR;
  }
  $$ = raptor_new_term_from_literal(((raptor_parser*)rdf_parser)->world,
                                    $1, uri, NULL);
  RAPTOR_FREE(cstring, $1);
  raptor_free_uri(uri);
  if(!$$)
    YYERROR;
}
| FLOATING_LITERAL
{
  raptor_uri *uri;
#if RAPTOR_DEBUG > 1  
  printf("resource double=%s\n", $1);
#endif
  uri = raptor_new_uri(((raptor_parser*)rdf_parser)->world, (const unsigned char*)"http://www.w3.org/2001/XMLSchema#double");
  if(!uri) {
    RAPTOR_FREE(cstring, $1);
    YYERROR;
  }
  $$ = raptor_new_term_from_literal(((raptor_parser*)rdf_parser)->world,
                                    $1, uri, NULL);
  RAPTOR_FREE(cstring, $1);
  raptor_free_uri(uri);
  if(!$$)
    YYERROR;
}
| DECIMAL_LITERAL
{
  raptor_uri *uri;
#if RAPTOR_DEBUG > 1  
  printf("resource decimal=%s\n", $1);
#endif
  uri = raptor_new_uri(((raptor_parser*)rdf_parser)->world, (const unsigned char*)"http://www.w3.org/2001/XMLSchema#decimal");
  if(!uri) {
    RAPTOR_FREE(cstring, $1);
    YYERROR;
  }
  $$ = raptor_new_term_from_literal(((raptor_parser*)rdf_parser)->world,
                                    $1, uri, NULL);
  RAPTOR_FREE(cstring, $1);
  raptor_free_uri(uri);
  if(!$$)
    YYERROR;
}
| TRUE_TOKEN
{
  raptor_uri *uri;
#if RAPTOR_DEBUG > 1  
  fputs("resource boolean true\n", stderr);
#endif
  uri = raptor_new_uri(((raptor_parser*)rdf_parser)->world, (const unsigned char*)"http://www.w3.org/2001/XMLSchema#boolean");
  if(!uri)
    YYERROR;
  $$ = raptor_new_term_from_literal(((raptor_parser*)rdf_parser)->world,
                                    (const unsigned char*)"true", uri, NULL);
  raptor_free_uri(uri);
  if(!$$)
    YYERROR;
}
| FALSE_TOKEN
{
  raptor_uri *uri;
#if RAPTOR_DEBUG > 1  
  fputs("resource boolean false\n", stderr);
#endif
  uri = raptor_new_uri(((raptor_parser*)rdf_parser)->world, (const unsigned char*)"http://www.w3.org/2001/XMLSchema#boolean");
  if(!uri)
    YYERROR;
  $$ = raptor_new_term_from_literal(((raptor_parser*)rdf_parser)->world,
                                    (const unsigned char*)"false", uri, NULL);
  raptor_free_uri(uri);
  if(!$$)
    YYERROR;
}
;


resource: URI_LITERAL
{
#if RAPTOR_DEBUG > 1  
  printf("resource URI=<%s>\n", raptor_uri_as_string($1));
#endif

  if($1) {
    $$ = raptor_new_term_from_uri(((raptor_parser*)rdf_parser)->world, $1);
    raptor_free_uri($1);
    if(!$$)
      YYERROR;
  } else
    $$ = NULL;
}
| QNAME_LITERAL
{
#if RAPTOR_DEBUG > 1  
  printf("resource qname URI=<%s>\n", raptor_uri_as_string($1));
#endif

  if($1) {
    $$ = raptor_new_term_from_uri(((raptor_parser*)rdf_parser)->world, $1);
    raptor_free_uri($1);
    if(!$$)
      YYERROR;
  } else
    $$ = NULL;
}
;


propertyListOpt: propertyList
{
  $$ = $1;
}
| /* empty */
{
  $$ = NULL;
}


blank: BLANK_LITERAL
{
  const unsigned char *id;
#if RAPTOR_DEBUG > 1  
  printf("subject blank=\"%s\"\n", $1);
#endif
  id = raptor_world_internal_generate_id(((raptor_parser*)rdf_parser)->world,
                                         $1);
  if(!id)
    YYERROR;

  $$ = raptor_new_term_from_blank(((raptor_parser*)rdf_parser)->world, id);
  RAPTOR_FREE(cstring, id);

  if(!$$)
    YYERROR;
}
| LEFT_SQUARE propertyListOpt RIGHT_SQUARE
{
  int i;
  const unsigned char *id;

  id = raptor_world_generate_bnodeid(((raptor_parser*)rdf_parser)->world);
  if(!id) {
    if($2)
      raptor_free_sequence($2);
    YYERROR;
  }

  $$ = raptor_new_term_from_blank(((raptor_parser*)rdf_parser)->world, id);
  RAPTOR_FREE(cstring, id);
  if(!$$) {
    if($2)
      raptor_free_sequence($2);
    YYERROR;
  }

  if($2 == NULL) {
#if RAPTOR_DEBUG > 1  
    printf("resource\n propertyList=");
    raptor_term_print_as_ntriples($$, stdout);
    printf("\n");
#endif
  } else {
    /* non-empty property list, handle it  */
#if RAPTOR_DEBUG > 1  
    printf("resource\n propertyList=");
    raptor_sequence_print($2, stdout);
    printf("\n");
#endif

    for(i = 0; i < raptor_sequence_size($2); i++) {
      raptor_statement* t2 = (raptor_statement*)raptor_sequence_get_at($2, i);
      t2->subject = raptor_term_copy($$);
      raptor_turtle_generate_statement((raptor_parser*)rdf_parser, t2);
    }

#if RAPTOR_DEBUG > 1
    printf(" after substitution objectList=");
    raptor_sequence_print($2, stdout);
    printf("\n\n");
#endif

    raptor_free_sequence($2);

  }
  
}
| collection
{
  $$ = $1;
}
;


collection: LEFT_ROUND itemList RIGHT_ROUND
{
  int i;
  raptor_world* world = ((raptor_parser*)rdf_parser)->world;
  raptor_term* first_identifier = NULL;
  raptor_term* rest_identifier = NULL;
  raptor_term* object = NULL;
  raptor_term* blank = NULL;

#if RAPTOR_DEBUG > 1  
  printf("collection\n objectList=");
  raptor_sequence_print($2, stdout);
  printf("\n");
#endif

  first_identifier = raptor_new_term_from_uri(world, RAPTOR_RDF_first_URI(world));
  if(!first_identifier)
    goto err_collection;
  rest_identifier = raptor_new_term_from_uri(world, RAPTOR_RDF_rest_URI(world));
  if(!rest_identifier)
    goto err_collection;
  
  /* non-empty property list, handle it  */
#if RAPTOR_DEBUG > 1  
  printf("resource\n propertyList=");
  raptor_sequence_print($2, stdout);
  printf("\n");
#endif

  object = raptor_new_term_from_uri(world, RAPTOR_RDF_nil_URI(world));
  if(!object)
    goto err_collection;

  for(i = raptor_sequence_size($2)-1; i>=0; i--) {
    raptor_term* temp;
    raptor_statement* t2 = (raptor_statement*)raptor_sequence_get_at($2, i);
    const unsigned char *blank_id;

    blank_id = raptor_world_generate_bnodeid(((raptor_parser*)rdf_parser)->world);
    if(!blank_id)
      goto err_collection;

    blank = raptor_new_term_from_blank(((raptor_parser*)rdf_parser)->world,
                                       blank_id);
    RAPTOR_FREE(cstring, blank_id);
    if(!blank)
      goto err_collection;
    
    t2->subject = blank;
    t2->predicate = first_identifier;
    /* t2->object already set to the value we want */
    raptor_turtle_generate_statement((raptor_parser*)rdf_parser, t2);
    
    temp = t2->object;
    
    t2->subject = blank;
    t2->predicate = rest_identifier;
    t2->object = object;
    raptor_turtle_generate_statement((raptor_parser*)rdf_parser, t2);

    t2->subject = NULL;
    t2->predicate = NULL;
    t2->object = temp;

    raptor_free_term(object);
    object = blank;
    blank = NULL;
  }
  
#if RAPTOR_DEBUG > 1
  printf(" after substitution objectList=");
  raptor_sequence_print($2, stdout);
  printf("\n\n");
#endif

  raptor_free_sequence($2);

  raptor_free_term(first_identifier);
  raptor_free_term(rest_identifier);

  $$=object;

  break; /* success */

  err_collection:

  if(blank)
    raptor_free_term(blank);

  if(object)
    raptor_free_term(object);

  if(rest_identifier)
    raptor_free_term(rest_identifier);

  if(first_identifier)
    raptor_free_term(first_identifier);

  raptor_free_sequence($2);

  YYERROR;
}
|  LEFT_ROUND RIGHT_ROUND 
{
  raptor_world* world = ((raptor_parser*)rdf_parser)->world;

#if RAPTOR_DEBUG > 1  
  printf("collection\n empty\n");
#endif

  $$ = raptor_new_term_from_uri(world, RAPTOR_RDF_nil_URI(world));
  if(!$$)
    YYERROR;
}
;


%%


/* Support functions */

/* This is declared in turtle_lexer.h but never used, so we always get
 * a warning unless this dummy code is here.  Used once below as a return.
 */
static int yy_init_globals (yyscan_t yyscanner ) { return 0; };


int
turtle_parser_error(void* ctx, const char *msg)
{
  raptor_parser* rdf_parser = (raptor_parser *)ctx;
  raptor_turtle_parser* turtle_parser;

  turtle_parser = (raptor_turtle_parser*)rdf_parser->context;
  
  if(turtle_parser->error_count++)
    return 0;

  rdf_parser->locator.line = turtle_parser->lineno;
#ifdef RAPTOR_TURTLE_USE_ERROR_COLUMNS
  rdf_parser->locator.column = turtle_lexer_get_column(yyscanner);
#endif

  raptor_log_error(rdf_parser->world, RAPTOR_LOG_LEVEL_ERROR,
                   &rdf_parser->locator, msg);

  return yy_init_globals(NULL); /* 0 but a way to use yy_init_globals */
}


int
turtle_syntax_error(raptor_parser *rdf_parser, const char *message, ...)
{
  raptor_turtle_parser* turtle_parser = (raptor_turtle_parser*)rdf_parser->context;
  va_list arguments;

  if(turtle_parser->error_count++)
    return 0;

  rdf_parser->locator.line = turtle_parser->lineno;
#ifdef RAPTOR_TURTLE_USE_ERROR_COLUMNS
  rdf_parser->locator.column = turtle_lexer_get_column(yyscanner);
#endif

  va_start(arguments, message);
  
  raptor_parser_error_varargs(((raptor_parser*)rdf_parser), message, arguments);

  va_end(arguments);

  return 0;
}


raptor_uri*
turtle_qname_to_uri(raptor_parser *rdf_parser, unsigned char *name, size_t name_len) 
{
  raptor_turtle_parser* turtle_parser = (raptor_turtle_parser*)rdf_parser->context;

  rdf_parser->locator.line = turtle_parser->lineno;
#ifdef RAPTOR_TURTLE_USE_ERROR_COLUMNS
  rdf_parser->locator.column = turtle_lexer_get_column(yyscanner);
#endif

  return raptor_qname_string_to_uri(&turtle_parser->namespaces, name, name_len);
}



#ifndef TURTLE_PUSH_PARSE
static int
turtle_parse(raptor_parser *rdf_parser, const char *string, size_t length)
{
  raptor_turtle_parser* turtle_parser = (raptor_turtle_parser*)rdf_parser->context;
  void *buffer;
  
  if(!string || !*string)
    return 0;
  
  if(turtle_lexer_lex_init(&turtle_parser->scanner))
    return 1;
  turtle_parser->scanner_set = 1;

#if defined(YYDEBUG) && YYDEBUG > 0
  turtle_parser_debug = 1;
#endif

  turtle_lexer_set_extra(rdf_parser, turtle_parser->scanner);
  buffer = turtle_lexer__scan_bytes(string, length, turtle_parser->scanner);

  turtle_parser_parse(rdf_parser);

  turtle_lexer_lex_destroy(turtle_parser->scanner);
  turtle_parser->scanner_set = 0;

  return 0;
}
#endif


#ifdef TURTLE_PUSH_PARSE
static int
turtle_push_parse(raptor_parser *rdf_parser, 
                  const char *string, size_t length)
{
#if RAPTOR_DEBUG > 1
  raptor_world* world = rdf_parser->world;
#endif
  raptor_turtle_parser* turtle_parser;
  void *buffer;
  int status;
  yypstate *ps;

  turtle_parser = (raptor_turtle_parser*)rdf_parser->context;

  if(!string || !*string)
    return 0;
  
  if(turtle_lexer_lex_init(&turtle_parser->scanner))
    return 1;
  turtle_parser->scanner_set = 1;

  turtle_lexer_set_extra(rdf_parser, turtle_parser->scanner);
  buffer = turtle_lexer__scan_bytes(string, length, turtle_parser->scanner);

  /* returns a parser instance or 0 on out of memory */
  ps = yypstate_new();
  if(!ps)
    return 1;

  do {
    YYSTYPE lval;
    int token;

    memset(&lval, 0, sizeof(YYSTYPE));
    
    token = turtle_lexer_lex(&lval, turtle_parser->scanner);

#if RAPTOR_DEBUG > 1
    printf("token %s\n", turtle_token_print(world, token, &lval));
#endif

    status = yypush_parse(ps, token, &lval, rdf_parser);

    /* turtle_token_free(world, token, &lval); */

    if(!token || token == EOF || token == ERROR_TOKEN)
      break;
  } while (status == YYPUSH_MORE);
  yypstate_delete(ps);

  turtle_lexer_lex_destroy(turtle_parser->scanner);
  turtle_parser->scanner_set = 0;

  return 0;
}
#endif


/**
 * raptor_turtle_parse_init - Initialise the Raptor Turtle parser
 *
 * Return value: non 0 on failure
 **/

static int
raptor_turtle_parse_init(raptor_parser* rdf_parser, const char *name) {
  raptor_turtle_parser* turtle_parser = (raptor_turtle_parser*)rdf_parser->context;

  if(raptor_namespaces_init(rdf_parser->world, &turtle_parser->namespaces, 0))
    return 1;

  turtle_parser->trig = !strcmp(name, "trig");

  return 0;
}


/* PUBLIC FUNCTIONS */


/*
 * raptor_turtle_parse_terminate - Free the Raptor Turtle parser
 * @rdf_parser: parser object
 * 
 **/
static void
raptor_turtle_parse_terminate(raptor_parser *rdf_parser) {
  raptor_turtle_parser *turtle_parser = (raptor_turtle_parser*)rdf_parser->context;

  raptor_namespaces_clear(&turtle_parser->namespaces);

  if(turtle_parser->scanner_set) {
    turtle_lexer_lex_destroy(turtle_parser->scanner);
    turtle_parser->scanner_set = 0;
  }

  if(turtle_parser->buffer)
    RAPTOR_FREE(cdata, turtle_parser->buffer);

  if(turtle_parser->graph_name) {
    raptor_free_term(turtle_parser->graph_name);
    turtle_parser->graph_name = NULL;
  }
}


static void
raptor_turtle_generate_statement(raptor_parser *parser, raptor_statement *t)
{
  raptor_turtle_parser *turtle_parser = (raptor_turtle_parser*)parser->context;
  raptor_statement *statement = &parser->statement;

  if(!t->subject || !t->predicate || !t->object)
    return;

  if(!parser->statement_handler)
    return;

  if(turtle_parser->trig && turtle_parser->graph_name)
    statement->graph = raptor_term_copy(turtle_parser->graph_name);

  if(!parser->emitted_default_graph && !turtle_parser->graph_name) {
    /* for non-TRIG - start default graph at first triple */
    raptor_parser_start_graph(parser, NULL, 0);
    parser->emitted_default_graph++;
  }
  
  /* Two choices for subject for Turtle */
  if(t->subject->type == RAPTOR_TERM_TYPE_BLANK) {
    statement->subject = raptor_new_term_from_blank(parser->world,
                                                    t->subject->value.blank.string);
  } else {
    /* RAPTOR_TERM_TYPE_URI */
    RAPTOR_ASSERT(t->subject->type != RAPTOR_TERM_TYPE_URI,
                  "subject type is not resource");
    statement->subject = raptor_new_term_from_uri(parser->world,
                                                  t->subject->value.uri);
  }

  /* Predicates are URIs but check for bad ordinals */
  if(!strncmp((const char*)raptor_uri_as_string(t->predicate->value.uri),
              "http://www.w3.org/1999/02/22-rdf-syntax-ns#_", 44)) {
    unsigned char* predicate_uri_string = raptor_uri_as_string(t->predicate->value.uri);
    int predicate_ordinal = raptor_check_ordinal(predicate_uri_string+44);
    if(predicate_ordinal <= 0)
      raptor_parser_error(parser, "Illegal ordinal value %d in property '%s'.", predicate_ordinal, predicate_uri_string);
  }
  
  statement->predicate = raptor_new_term_from_uri(parser->world,
                                                  t->predicate->value.uri);
  

  /* Three choices for object for Turtle */
  if(t->object->type == RAPTOR_TERM_TYPE_URI) {
    statement->object = raptor_new_term_from_uri(parser->world,
                                                 t->object->value.uri);
  } else if(t->object->type == RAPTOR_TERM_TYPE_BLANK) {
    statement->object = raptor_new_term_from_blank(parser->world,
                                                   t->object->value.blank.string);
  } else {
    /* RAPTOR_TERM_TYPE_LITERAL */
    RAPTOR_ASSERT(t->object->type != RAPTOR_TERM_TYPE_LITERAL,
                  "object type is not literal");
    statement->object = raptor_new_term_from_literal(parser->world,
                                                     t->object->value.literal.string,
                                                     t->object->value.literal.datatype,
                                                     t->object->value.literal.language);
  }

  /* Generate the statement */
  (*parser->statement_handler)(parser->user_data, statement);

  raptor_free_term(statement->subject); statement->subject = NULL;
  raptor_free_term(statement->predicate); statement->predicate = NULL;
  raptor_free_term(statement->object); statement->object = NULL;
  if(statement->graph) {
    raptor_free_term(statement->graph); statement->graph = NULL;
  }
}



static int
raptor_turtle_parse_chunk(raptor_parser* rdf_parser, 
                          const unsigned char *s, size_t len,
                          int is_end)
{
  char *ptr;
  raptor_turtle_parser *turtle_parser;

  turtle_parser = (raptor_turtle_parser*)rdf_parser->context;
  
#if defined(RAPTOR_DEBUG) && RAPTOR_DEBUG > 1
  RAPTOR_DEBUG2("adding %d bytes to line buffer\n", (int)len);
#endif

  if(len) {
    turtle_parser->buffer = (char*)RAPTOR_REALLOC(cstring, turtle_parser->buffer, turtle_parser->buffer_length + len + 1);
    if(!turtle_parser->buffer) {
      raptor_parser_fatal_error(rdf_parser, "Out of memory");
      return 1;
    }

    /* move pointer to end of cdata buffer */
    ptr = turtle_parser->buffer+turtle_parser->buffer_length;

    /* adjust stored length */
    turtle_parser->buffer_length += len;

    /* now write new stuff at end of cdata buffer */
    memcpy(ptr, s, len);
    ptr += len;
    *ptr = '\0';

#if defined(RAPTOR_DEBUG) && RAPTOR_DEBUG > 1
    RAPTOR_DEBUG3("buffer buffer now '%s' (%d bytes)\n", 
                  turtle_parser->buffer, turtle_parser->buffer_length);
#endif
  }
  
  /* if not end, wait for rest of input */
  if(!is_end)
    return 0;

  /* Nothing to do */
  if(!turtle_parser->buffer_length)
    return 0;

#ifdef TURTLE_PUSH_PARSE
  turtle_push_parse(rdf_parser, 
                    turtle_parser->buffer, turtle_parser->buffer_length);
#else
  turtle_parse(rdf_parser, turtle_parser->buffer, turtle_parser->buffer_length);
#endif  

  if(rdf_parser->emitted_default_graph) {
    /* for non-TRIG - end default graph after last triple */
    raptor_parser_end_graph(rdf_parser, NULL, 0);
    rdf_parser->emitted_default_graph--;
  }
  return 0;
}


static int
raptor_turtle_parse_start(raptor_parser *rdf_parser) 
{
  raptor_locator *locator=&rdf_parser->locator;
  raptor_turtle_parser *turtle_parser = (raptor_turtle_parser*)rdf_parser->context;

  /* base URI required for Turtle */
  if(!rdf_parser->base_uri)
    return 1;

  locator->line = 1;
  locator->column= -1; /* No column info */
  locator->byte= -1; /* No bytes info */

  if(turtle_parser->buffer_length) {
    RAPTOR_FREE(cdata, turtle_parser->buffer);
    turtle_parser->buffer = NULL;
    turtle_parser->buffer_length = 0;
  }
  
  turtle_parser->lineno = 1;

  return 0;
}


static int
raptor_turtle_parse_recognise_syntax(raptor_parser_factory* factory, 
                                     const unsigned char *buffer, size_t len,
                                     const unsigned char *identifier, 
                                     const unsigned char *suffix, 
                                     const char *mime_type)
{
  int score= 0;
  
  if(suffix) {
    if(!strcmp((const char*)suffix, "ttl"))
      score = 8;
    if(!strcmp((const char*)suffix, "n3"))
      score = 3;
  }
  
  if(mime_type) {
    if(strstr((const char*)mime_type, "turtle"))
      score += 6;
    if(strstr((const char*)mime_type, "n3"))
      score += 3;
  }

  /* Do this as long as N3 is not supported since it shares the same syntax */
  if(buffer && len) {
#define  HAS_TURTLE_PREFIX (raptor_memstr((const char*)buffer, len, "@prefix ") != NULL)
/* The following could also be found with N-Triples but not with @prefix */
#define  HAS_TURTLE_RDF_URI (raptor_memstr((const char*)buffer, len, ": <http://www.w3.org/1999/02/22-rdf-syntax-ns#>") != NULL)

    if(HAS_TURTLE_PREFIX) {
      score = 6;
      if(HAS_TURTLE_RDF_URI)
        score += 2;
    }
  }
  
  return score;
}


static raptor_uri*
raptor_turtle_get_graph(raptor_parser* rdf_parser)
{
  raptor_turtle_parser *turtle_parser;

  turtle_parser = (raptor_turtle_parser*)rdf_parser->context;
  if(turtle_parser->graph_name)
    return raptor_uri_copy(turtle_parser->graph_name->value.uri);

  return NULL;
}


#ifdef RAPTOR_PARSER_TRIG
static int
raptor_trig_parse_recognise_syntax(raptor_parser_factory* factory, 
                                   const unsigned char *buffer, size_t len,
                                   const unsigned char *identifier, 
                                   const unsigned char *suffix, 
                                   const char *mime_type)
{
  int score= 0;
  
  if(suffix) {
    if(!strcmp((const char*)suffix, "trig"))
      score = 9;
#ifndef RAPTOR_PARSER_TURTLE
    if(!strcmp((const char*)suffix, "ttl"))
      score = 8;
#endif
    if(!strcmp((const char*)suffix, "n3"))
      score = 3;
  }
  
  if(mime_type) {
#ifndef RAPTOR_PARSER_TURTLE
    if(strstr((const char*)mime_type, "turtle"))
      score += 6;
#endif
    if(strstr((const char*)mime_type, "n3"))
      score += 3;
  }

#ifndef RAPTOR_PARSER_TURTLE
  /* Do this as long as N3 is not supported since it shares the same syntax */
  if(buffer && len) {
#define  HAS_TRIG_PREFIX (raptor_memstr((const char*)buffer, len, "@prefix ") != NULL)
/* The following could also be found with N-Triples but not with @prefix */
#define  HAS_TRIG_RDF_URI (raptor_memstr((const char*)buffer, len, ": <http://www.w3.org/1999/02/22-rdf-syntax-ns#>") != NULL)

    if(HAS_TRIG_PREFIX) {
      score = 6;
      if(HAS_TRIG_RDF_URI)
        score += 2;
    }
  }
#endif
  
  return score;
}
#endif


#ifdef RAPTOR_PARSER_TURTLE
static const char* const turtle_names[4] = { "turtle", "ntriples-plus", "n3", NULL };

static const char* const turtle_uri_strings[2] = {
  "http://www.dajobe.org/2004/01/turtle/",
  NULL
};
  
#define TURTLE_TYPES_COUNT 5
static const raptor_type_q turtle_types[TURTLE_TYPES_COUNT + 1] = {
  /* first one is the default */
  { "application/x-turtle", 20, 10},
  { "application/turtle", 18, 10},
  { "text/n3", 7, 3},
  { "text/rdf+n3", 11, 3},
  { "application/rdf+n3", 18, 3},
  { NULL, 0}
};

static int
raptor_turtle_parser_register_factory(raptor_parser_factory *factory) 
{
  int rc = 0;

  factory->desc.names = turtle_names;

  factory->desc.mime_types = turtle_types;

  factory->desc.label = "Turtle Terse RDF Triple Language";
  factory->desc.uri_strings = turtle_uri_strings;

  factory->desc.flags = RAPTOR_SYNTAX_NEED_BASE_URI;
  
  factory->context_length     = sizeof(raptor_turtle_parser);
  
  factory->init      = raptor_turtle_parse_init;
  factory->terminate = raptor_turtle_parse_terminate;
  factory->start     = raptor_turtle_parse_start;
  factory->chunk     = raptor_turtle_parse_chunk;
  factory->recognise_syntax = raptor_turtle_parse_recognise_syntax;
  factory->get_graph = raptor_turtle_get_graph;

  return rc;
}
#endif


#ifdef RAPTOR_PARSER_TRIG
static const char* const trig_names[2] = { "trig", NULL };
  
static const char* const trig_uri_strings[2] = {
  "http://www.wiwiss.fu-berlin.de/suhl/bizer/TriG/Spec/",
  NULL
};
  
#define TRIG_TYPES_COUNT 1
static const raptor_type_q trig_types[TRIG_TYPES_COUNT + 1] = {
  /* first one is the default */
  { "application/x-trig", 18, 10},
  { NULL, 0, 0}
};

static int
raptor_trig_parser_register_factory(raptor_parser_factory *factory) 
{
  int rc = 0;

  factory->desc.names = trig_names;

  factory->desc.mime_types = trig_types;

  factory->desc.label = "TriG - Turtle with Named Graphs";
  factory->desc.uri_strings = trig_uri_strings;

  factory->desc.flags = RAPTOR_SYNTAX_NEED_BASE_URI;
  
  factory->context_length     = sizeof(raptor_turtle_parser);
  
  factory->init      = raptor_turtle_parse_init;
  factory->terminate = raptor_turtle_parse_terminate;
  factory->start     = raptor_turtle_parse_start;
  factory->chunk     = raptor_turtle_parse_chunk;
  factory->recognise_syntax = raptor_trig_parse_recognise_syntax;
  factory->get_graph = raptor_turtle_get_graph;

  return rc;
}
#endif


#ifdef RAPTOR_PARSER_TURTLE
int
raptor_init_parser_turtle(raptor_world* world)
{
  return !raptor_world_register_parser_factory(world,
                                               &raptor_turtle_parser_register_factory);
}
#endif

#ifdef RAPTOR_PARSER_TRIG
int
raptor_init_parser_trig(raptor_world* world)
{
  return !raptor_world_register_parser_factory(world,
                                               &raptor_trig_parser_register_factory);
}
#endif


#ifdef STANDALONE
#include <stdio.h>
#include <locale.h>

#define TURTLE_FILE_BUF_SIZE 2048

static void
turtle_parser_print_statement(void *user,
                              raptor_statement *statement) 
{
  FILE* stream = (FILE*)user;
  raptor_statement_print(statement, stream);
  putc('\n', stream);
}
  


int
main(int argc, char *argv[]) 
{
  char string[TURTLE_FILE_BUF_SIZE];
  raptor_parser rdf_parser; /* static */
  raptor_turtle_parser turtle_parser; /* static */
  raptor_locator *locator = &rdf_parser.locator;
  FILE *fh;
  const char *filename;
  int rc;
  
#if RAPTOR_DEBUG > 2
  turtle_parser_debug = 1;
#endif

  if(argc > 1) {
    filename = argv[1];
    fh = fopen(filename, "r");
    if(!fh) {
      fprintf(stderr, "%s: Cannot open file %s - %s\n", argv[0], filename,
              strerror(errno));
      exit(1);
    }
  } else {
    filename="<stdin>";
    fh = stdin;
  }

  memset(string, 0, TURTLE_FILE_BUF_SIZE);
  rc = fread(string, TURTLE_FILE_BUF_SIZE, 1, fh);
  if(rc < TURTLE_FILE_BUF_SIZE) {
    if(ferror(fh)) {
      fprintf(stderr, "%s: file '%s' read failed - %s\n",
              argv[0], filename, strerror(errno));
      fclose(fh);
      return(1);
    }
  }
  
  if(argc > 1)
    fclose(fh);

  memset(&rdf_parser, 0, sizeof(rdf_parser));
  memset(&turtle_parser, 0, sizeof(turtle_parser));

  locator->line= locator->column = -1;
  locator->file= filename;

  turtle_parser.lineno= 1;

  rdf_parser.world = raptor_new_world();
  rdf_parser.context = &turtle_parser;
  rdf_parser.base_uri = raptor_new_uri(rdf_parser.world,
                                       (const unsigned char*)"http://example.org/fake-base-uri/");

  raptor_parser_set_statement_handler(&rdf_parser, stdout,
                                      turtle_parser_print_statement);
  raptor_turtle_parse_init(&rdf_parser, "turtle");
  
  turtle_parser.error_count = 0;

#ifdef TURTLE_PUSH_PARSE
  turtle_push_parse(&rdf_parser, string, strlen(string));
#else
  turtle_parse(&rdf_parser, string, strlen(string));
#endif

  raptor_turtle_parse_terminate(&rdf_parser);
  
  raptor_free_uri(rdf_parser.base_uri);

  raptor_free_world(rdf_parser.world);
  
  return (0);
}
#endif<|MERGE_RESOLUTION|>--- conflicted
+++ resolved
@@ -202,13 +202,8 @@
     else {
       if(turtle_parser->graph_name)
         raptor_free_term(turtle_parser->graph_name);
-<<<<<<< HEAD
-      turtle_parser->graph_name = $1; /* becomes owner of $1 */
-      $1 = NULL;
-=======
       turtle_parser->graph_name = raptor_new_term_from_uri(((raptor_parser*)rdf_parser)->world, $1);
       raptor_free_uri($1);
->>>>>>> b95c139b
       raptor_parser_start_graph(parser, turtle_parser->graph_name->value.uri, 1);
     }
   }
